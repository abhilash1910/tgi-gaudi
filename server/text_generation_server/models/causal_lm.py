--- conflicted
+++ resolved
@@ -602,14 +602,11 @@
         dtype: Optional[torch.dtype] = None,
         trust_remote_code: bool = False,
     ):
-<<<<<<< HEAD
+
         if speculator:
             raise RuntimeError("Speculator decoding is not enabled for AutoModel")
-=======
+
         self.prev_bs = 0
-        if use_medusa:
-            raise RuntimeError("Medusa decoding is not enabled for AutoModel")
->>>>>>> 0ca54b55
 
         # Create tokenizer
         tokenizer = AutoTokenizer.from_pretrained(
