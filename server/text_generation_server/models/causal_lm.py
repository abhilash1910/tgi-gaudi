--- conflicted
+++ resolved
@@ -410,38 +410,19 @@
         inc = iter(incrementor(bucket, prompt_len)) if bucket > 0 else None
 
         if is_optimized_for_gaudi:
-<<<<<<< HEAD
             if bucket > 0:
                 allocated_len = round(prompt_len, bucket)
                 if prompt_len % bucket == 0:
                     allocated_len += bucket
                 pad_amount = allocated_len - prompt_len
-                input_ids = torch.nn.functional.pad(
+            else:
+                pad_amount = max_new_tokens + extra_padding
+            input_ids = torch.nn.functional.pad(
                     input_ids, (0, pad_amount), value=tokenizer.pad_token_id
                 )
-                attention_mask = torch.nn.functional.pad(
+            attention_mask = torch.nn.functional.pad(
                     attention_mask, (0, pad_amount), value=0)
-                all_input_ids = input_ids.T.split(1, dim=1)
-            else:
-                pad_amount = max_new_tokens + extra_padding
-                # Allocate space for first token
-                input_ids = torch.nn.functional.pad(
-                    input_ids, (0, 1), value=tokenizer.pad_token_id
-                )
-                attention_mask = torch.nn.functional.pad(
-                    attention_mask, (0, 1), value=0
-                )
-                all_input_ids = torch.nn.functional.pad(
-                    input_ids, (0, max_new_tokens + extra_padding - 1), value=tokenizer.pad_token_id
-                ).T.split(1, dim=1)
-=======
-            input_ids = torch.nn.functional.pad(
-                input_ids, (0, max_new_tokens + extra_padding), value=tokenizer.pad_token_id
-            )
-            attention_mask = torch.nn.functional.pad(
-                attention_mask, (0, max_new_tokens + extra_padding), value=0)
             all_input_ids = input_ids.T.split(1, dim=1)
->>>>>>> 2a7a967d
         else:
             all_input_ids = input_ids.clone().T.split(1, dim=1)
             pad_amount = 0
