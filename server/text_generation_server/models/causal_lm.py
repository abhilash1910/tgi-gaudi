import os
import tempfile
bucket = int(os.getenv("BUCKET", "0"))
import itertools
import time
import glob

from text_generation_server.utils.tokens import batch_top_tokens
import torch
import math
from dataclasses import dataclass
from opentelemetry import trace
from transformers import AutoTokenizer, AutoModelForCausalLM, PreTrainedTokenizerBase, AutoConfig
from typing import Optional, Tuple, List, Type, Dict, Generator
from habana_frameworks.torch.hpu import wrap_in_hpu_graph
import habana_frameworks.torch as htorch
from contextlib import nullcontext
from optimum.habana.utils import HabanaProfile, to_gb_rounded

from optimum.habana.transformers.generation import MODELS_OPTIMIZED_WITH_STATIC_SHAPES
from optimum.habana.checkpoint_utils import (
    get_repo_root,
    model_on_meta,
    write_checkpoints_json,
)

from text_generation_server.models import Model
from text_generation_server.models.types import (
    Batch,
    PrefillTokens,
    Generation,
    GeneratedText,
    TopTokens,
)
from text_generation_server.pb import generate_pb2
from text_generation_server.utils import HeterogeneousNextTokenChooser, StoppingCriteria, Sampling, make_tokenizer_optional, is_tokenizer_transparent
from loguru import logger
from functools import wraps


tracer = trace.get_tracer(__name__)

if 'GRAPH_VISUALIZATION' in os.environ:
    for f in glob.glob('.graph_dumps/*'):
        os.remove(f)

BATCH_BUCKET_SIZE = int(os.environ.get('BATCH_BUCKET_SIZE', 8))
PREFILL_BATCH_BUCKET_SIZE = int(os.environ.get('PREFILL_BATCH_BUCKET_SIZE', 4))
DBG_TRACE_FILENAME = os.environ.get('DBG_TRACE_FILENAME')
START_TS = None


def count_hpu_graphs():
    return len(glob.glob('.graph_dumps/*PreGraph*'))


def dbg_trace(tag, txt):
    global START_TS
    if DBG_TRACE_FILENAME is not None and int(os.getenv("RANK", 0)) == 0:
        if START_TS is None:
            START_TS = time.perf_counter()
        time_offset = time.perf_counter() - START_TS
        mem_stats = htorch.hpu.memory.memory_stats()
        mem_used = to_gb_rounded(mem_stats['InUse'])
        max_mem_used = to_gb_rounded(mem_stats['MaxInUse'])
        print(f'ts:{time_offset:.3f}s g:{count_hpu_graphs()} mu:{mem_used:.1f}GB '
              f'mmu:{max_mem_used:.1f}GB | {tag} | {txt}', flush=True, file=open(DBG_TRACE_FILENAME, 'a'))


def round_up(number, k):
    return (number + k - 1) // k * k


def prepare_memory(new_bs, tensor, inplace):
    if inplace:
        return tensor
    else:
        return tensor.new_empty((new_bs,) + tensor.shape[1:])


def move_data(dst_tensor, chunk_size, indices, src_tensors):
    batch_dim = 0
    bs = dst_tensor.size(batch_dim)
    assert bs % chunk_size == 0, 'Batch dim must be divisible by chunk size!'
    result = dst_tensor
    if chunk_size > 1:
        dst_tensor = dst_tensor.view(bs // chunk_size, chunk_size, *dst_tensor.shape[1:])
    htorch.core.mark_step()
    for ind, src_t in zip(indices, src_tensors):
        if chunk_size > 1:
            src_t = src_t.view(bs // chunk_size, chunk_size, *src_t.shape[1:])
        for dst_idx, src_idx in ind:
            src_data = torch.index_select(src_t, batch_dim, src_idx)
            dst_tensor.index_copy_(batch_dim, dst_idx, src_data)
            htorch.core.mark_step()
    return result


def shift(tensor, dim, offset):
    shape = tensor.shape
    elements = shape[dim]
    if offset == 0 or abs(offset) > elements:
        return tensor
    htorch.core.mark_step()
    indices = torch.arange(0, elements, dtype=torch.int32, device=tensor.device)
    offset = torch.tensor(offset, dtype=torch.int32, device=tensor.device)
    indices = torch.clamp(indices - offset, 0, elements - 1)
    target_shape = [1,] * len(tensor.shape)
    target_shape[dim] = elements
    indices = indices.view(target_shape).expand(shape)
    result = torch.gather(tensor, dim, indices)
    htorch.core.mark_step()
    return result


def shift_all(srcs, dim, offsets):
    return [shift(src, dim, offset) for src, offset in zip(srcs, offsets)]


def remove_kv_cache_from_output(module):
    orig_fwd = module.forward

    @wraps(orig_fwd)
    def forward(*args, **kwargs):
        if kwargs["past_key_values"] is not None:
            kwargs["return_dict"] = False
            output = orig_fwd(*args, **kwargs)
            first_value, second_value, *_ = output
            if first_value.nelement() < 2:
                return second_value
            else:
                return first_value
        else:
            kwargs["return_dict"] = True
            return orig_fwd(*args, **kwargs)

    module.forward = forward
    return module


def pad_tensors(tensors, paddings, dim, value):
    for i, (tensor, padding) in enumerate(zip(tensors, paddings)):
        if padding > 0:
            pad_shape = (0, 0, 0, padding) if dim == -2 else (0, padding)
            tensors[i] = torch.nn.functional.pad(tensor, pad_shape, value=value)
            htorch.core.mark_step()
    return tensors


@dataclass
class CausalLMRequest:
    idx: int
    data: generate_pb2.Request
    input_length: int
    prefix_offset: int
    read_offset: int
    stopping_criteria: StoppingCriteria

    all_input_ids: torch.Tensor

    @classmethod
    def from_pb(cls, idx: int, data: generate_pb2.Request, tokenizer: PreTrainedTokenizerBase):
        return cls(
            idx=idx,
            data=data,
            input_length=None,
            prefix_offset=None,
            read_offset=None,
            stopping_criteria=StoppingCriteria.from_pb(data.stopping_parameters, tokenizer),
            all_input_ids=None,)

    def update_idx(self, new_idx):
        prev = self.idx
        self.idx = new_idx
        return (new_idx, prev)

<<<<<<< HEAD
def round(prompt_len, bucket_size):
    return int(math.ceil(prompt_len / bucket_size) * bucket_size)

def incrementor(bucket_size, prompt_len):
    assert bucket_size > 0
    passnum = -1
    while True:
        passnum += 1
        if passnum == 0:
            token_idx = prompt_len
            allocated_space = round(prompt_len, bucket_size)
            if prompt_len % bucket_size == 0:
                allocated_space += bucket_size
            need_expansion = True
        else:
            token_idx += 1
            need_expansion = token_idx >= allocated_space
            if need_expansion:
                assert (allocated_space - token_idx) <= bucket_size
                allocated_space += bucket_size
        yield {
            "allocated_space": allocated_space,
            "passnum": passnum,
            "token_idx": token_idx,
            "need_expansion": need_expansion,
        }
=======
>>>>>>> ac3bc0e9

@dataclass
class CausalLMBatch(Batch):
    batch_id: int
    requests: List[CausalLMRequest]

    # Decoder values
    input_ids: torch.Tensor
    attention_mask: torch.Tensor
    position_ids: torch.Tensor
    past_key_values: Optional[List[Tuple]]

    # Generation helpers
    next_token_chooser: HeterogeneousNextTokenChooser
    top_n_tokens: List[int]
    top_n_tokens_tensor: torch.Tensor

    input_length: int
    right_padding: int

    # a generator for bucketing purposes
    bucketing_info: Optional[Generator[Dict, None, None]] = None

    def to_pb(self) -> generate_pb2.CachedBatch:
        return generate_pb2.CachedBatch(
            id=self.batch_id,
            request_ids=[r.data.id for r in self.requests],
            size=len(self),
            max_tokens=self.max_tokens,
        )

    @classmethod
<<<<<<< HEAD
    def recombine(cls, batches: List["CausalLMBatch"], req_ids: List[List[int]], is_optimized_for_gaudi: bool = False) -> "CausalLMBatch":
        assert bucket <= 0, 'Only works if BUCKET is not set'
        new_bs = round_up(sum([len(reqs) for reqs in req_ids]), BATCH_BUCKET_SIZE)
=======
    def recombine(cls, batches: List["CausalLMBatch"], pad_token_id: int) -> "CausalLMBatch":
        total_requests = sum(len(b) for b in batches)
        new_bs = round_up(total_requests, BATCH_BUCKET_SIZE)
>>>>>>> ac3bc0e9
        batch_id = batches[0].batch_id
        device = batches[0].input_ids.device

        max_input_length = max(b.input_length for b in batches)
        offsets = [max_input_length - b.input_length for b in batches]
        padding = [b.right_padding for b in batches]

        moves_needed = [total_requests - len(b) if b.batch_size == new_bs else total_requests for b in batches]
        target_batch_idx = min(enumerate(moves_needed), key=lambda idx_val: idx_val[1])[0]

        # TODO: Add support for changing max seq len, i.e. due to output length bucketing
        # FIXME: max_seq_len for non optimized code
        if len(batches) > 1:
            scenario = 'CONCAT'
        elif batches[0].batch_size != new_bs:
            scenario = 'RESHAPE'
        elif padding[0] <= 1:
            scenario = 'SHIFT'
            offsets = [b.max_input_length - max_input_length for b in batches]
            max_input_length = max(b.max_input_length for b in batches)
        else:
            # Nothing to do
            return batches[0]

        inplace = batches[target_batch_idx].batch_size == new_bs
        dbg_trace(scenario, f'bs:{[b.batch_size for b in batches]}->{new_bs} reqs:{[len(b) for b in batches]} offsets:{offsets} padding:{padding} moves_needed:{moves_needed} inplace:{inplace}')

        grouped_requests = [[req for req in batch.requests] for batch in batches]
        flat_requests = list(itertools.chain(*grouped_requests))
        if inplace and scenario != 'SHIFT':
            # The data is already present in the batch. No need to move it
            grouped_requests[target_batch_idx] = []
            free_indices = batches[target_batch_idx].free_indices()
        else:
            free_indices = itertools.count(0)

        to_tensors = lambda ind: (torch.tensor(ind[0], device=device), torch.tensor(ind[1], device=device))
        indices = [[to_tensors(req.update_idx(next(free_indices))) for req in batch_reqs] for batch_reqs in grouped_requests]

        chunk_size = batches[0].past_key_values[0][0].size(0) // batches[0].batch_size
        num_layers = len(batches[0].past_key_values)
        past_key_values_type = type(batches[0].past_key_values)

        seq_dim = 1
        if batches[0].past_key_values[0][0].size(-1) != batches[0].past_key_values[0][1].size(-1):
            # Case for Bloom
            key_dim = -1
        else:
            key_dim = -2
        value_dim = -2

        for b in batches:
            b.past_key_values = list(b.past_key_values)

        # For prefill there is a space allocated only for first token
        # Need to add padding to the max total tokens before first decode
        paddings = [(batch.input_length + batch.right_padding) - batch.seq_length for batch in batches]

        src = [b.input_ids for b in batches]
        for b in batches:
            del b.input_ids
        src = pad_tensors(src, paddings, seq_dim, pad_token_id)
        src = shift_all(src, seq_dim, offsets)
        input_ids = prepare_memory(new_bs, src[target_batch_idx], inplace)
        input_ids = move_data(input_ids, 1, indices, src)

        src = [b.attention_mask for b in batches]
        for b in batches:
            del b.attention_mask
        src = pad_tensors(src, paddings, seq_dim, 0)
        src = shift_all(src, seq_dim, offsets)
        attention_mask = prepare_memory(new_bs, src[target_batch_idx], inplace)
        attention_mask = move_data(attention_mask, 1, indices, src)

        src = [b.position_ids for b in batches]
        for b in batches:
            del b.position_ids
        src = shift_all(src, seq_dim, offsets)
        position_ids = prepare_memory(new_bs, src[target_batch_idx], inplace)
        position_ids = move_data(position_ids, 1, indices, src)

        past_key_values = []
        for layer_num in range(num_layers):
            src = [b.past_key_values[layer_num][0] for b in batches]
            src = pad_tensors(src, paddings, key_dim, 0)
            src = shift_all(src, key_dim, offsets)
            updated_key = prepare_memory(new_bs * chunk_size, src[target_batch_idx], inplace)
            updated_key = move_data(updated_key, chunk_size, indices, src)

            src = [b.past_key_values[layer_num][1] for b in batches]
            src = pad_tensors(src, paddings, value_dim, 0)
            src = shift_all(src, value_dim, offsets)
            updated_value = prepare_memory(new_bs * chunk_size, src[target_batch_idx], inplace)
            updated_value = move_data(updated_value, chunk_size, indices, src)

            past_key_values.append((updated_key, updated_value))
            for b in batches:
                b.past_key_values[layer_num] = None

        past_key_values = past_key_values_type(past_key_values)

        top_n_tokens = [r.data.top_n_tokens for r in flat_requests]
        top_n_tokens_tensor = torch.tensor(top_n_tokens, device=device, dtype=torch.int64)
        next_token_chooser = HeterogeneousNextTokenChooser.from_pb(
            [r.data.parameters for r in flat_requests],
            batches[0].next_token_chooser.device,
            batches[0].next_token_chooser.dtype
        )

        max_seq_len = attention_mask.size(1)
        input_length = max_input_length
        right_padding = max_seq_len - input_length

        htorch.core.mark_step()

        return cls(
            batch_id=batch_id,
            requests=flat_requests,
            input_ids=input_ids,
            attention_mask=attention_mask,
            position_ids=position_ids,
            past_key_values=past_key_values,
            next_token_chooser=next_token_chooser,
            top_n_tokens=top_n_tokens,
            top_n_tokens_tensor=top_n_tokens_tensor,
            input_length=input_length,
            right_padding=right_padding
        )


    @classmethod
    def from_pb(
        cls,
        pb: generate_pb2.Batch,
        tokenizer: PreTrainedTokenizerBase,
        dtype: torch.dtype,
        device: torch.device,
        is_optimized_for_gaudi: bool = False,
    ) -> "CausalLMBatch":
        dbg_trace('FROM_PB', f'num_reqs:{len(pb.requests)}')
        requests = [CausalLMRequest.from_pb(idx, req, tokenizer) for idx, req in enumerate(pb.requests)]

        max_input_length = max(r.data.truncate for r in requests)
        max_new_tokens = max(r.stopping_criteria.max_new_tokens for r in requests)

        # TODO: Add support for sparse batches
        top_n_tokens = [r.top_n_tokens for r in pb.requests]
        top_n_tokens_tensor = torch.tensor(top_n_tokens, device=device, dtype=torch.int64)
        next_token_chooser = HeterogeneousNextTokenChooser.from_pb([r.parameters for r in pb.requests], dtype, device)

        # TODO: this should be set to rust side `max_total_tokens`,
        # (see https://github.com/huggingface/text-generation-inference/blob/main/launcher/src/main.rs#L177)
        # but TGI does not offer an API to expose this variable to python, as this variable
        # is handled by the client but it appears the model is initialized by the server.
        # An alternative could be to initialize the buffers during warmup.
        # Dummy
        max_total_tokens = int(os.getenv("MAX_TOTAL_TOKENS", "0"))
        logger.info("MAX_TOTAL_TOKENS = {}".format(max_total_tokens))

        # TODO: by tokenizing all inputs at once we loose information on actual input lengths
        # this means that we cannot shift inputs to the left after a long input sequence
        # was filtered out
        new_bs = round_up(len(requests), PREFILL_BATCH_BUCKET_SIZE)
        dummy_inputs = ["?"] * (new_bs - len(requests))
        tokenized_inputs = tokenizer(
            [r.data.inputs for r in requests] + dummy_inputs,
            return_tensors="pt",
            padding="max_length",
            return_token_type_ids=False,
            truncation=True,
            max_length=max_input_length,
        )

        input_len = tokenized_inputs["input_ids"].shape[1]
        extra_padding = 0
        if is_optimized_for_gaudi and max_total_tokens > 0:
            extra_padding = max(extra_padding, max_total_tokens - max_input_length - max_new_tokens)

        for r in requests:
            r.input_length = input_len
            r.prefix_offset = input_len - 5
            r.read_offset = input_len

        input_ids = tokenized_inputs["input_ids"]
        attention_mask = tokenized_inputs["attention_mask"]
        prompt_len = input_ids.shape[-1]
        inc = iter(incrementor(bucket, prompt_len)) if bucket > 0 else None

        if is_optimized_for_gaudi:
<<<<<<< HEAD
            if bucket > 0:
                allocated_len = round(prompt_len, bucket)
                if prompt_len % bucket == 0:
                    allocated_len += bucket
                pad_amount = allocated_len - prompt_len
            else:
                pad_amount = max_new_tokens + extra_padding
            input_ids = torch.nn.functional.pad(
                input_ids, (0, pad_amount), value=tokenizer.pad_token_id
            )
            attention_mask = torch.nn.functional.pad(
                attention_mask, (0, pad_amount), value=0)
            all_input_ids = input_ids.T.split(1, dim=1)
=======
            # Allocate space for first token
            input_ids = torch.nn.functional.pad(
                input_ids, (0, 1), value=tokenizer.pad_token_id
            )
            attention_mask = torch.nn.functional.pad(
                attention_mask, (0, 1), value=0
            )
            all_input_ids = torch.nn.functional.pad(
                input_ids, (0, max_new_tokens + extra_padding - 1), value=tokenizer.pad_token_id
            ).T.split(1, dim=1)
>>>>>>> ac3bc0e9
        else:
            all_input_ids = input_ids.clone().T.split(1, dim=1)
            pad_amount = 0

        for r in requests:
            r.all_input_ids = all_input_ids[r.idx]

        input_ids = input_ids.to(device)
        attention_mask = attention_mask.to(device)
        position_ids = attention_mask.long().cumsum(-1) - 1
        position_ids.masked_fill_(attention_mask == 0, 1)

        htorch.core.mark_step()

        return cls(
            batch_id=pb.id,
            requests=requests,
            input_ids=input_ids,
            attention_mask=attention_mask,
            position_ids=position_ids,
            past_key_values=None,
            next_token_chooser=next_token_chooser,
            top_n_tokens=top_n_tokens,
            top_n_tokens_tensor=top_n_tokens_tensor,
            input_length=max_input_length,
            right_padding=pad_amount,
            bucketing_info=inc
        )

    @tracer.start_as_current_span("filter")
    def filter(self, request_ids: List[int], pad_token_id: int = 0) -> Optional["CausalLMBatch"]:
        dbg_trace('FILTER', f'num_reqs:{len(self.requests)} -> {len(request_ids)}')
        request_ids = set(request_ids)
        self.requests = [req for req in self.requests if req.data.id in request_ids]
        return self.__class__.recombine([self], pad_token_id)

    @classmethod
    @tracer.start_as_current_span("concatenate")
    def concatenate(cls, batches: List["CausalLMBatch"], pad_token_id: int = 0) -> "CausalLMBatch":
        return cls.recombine(batches, pad_token_id)

    def __len__(self):
        return len(self.requests)

    @property
    def max_input_length(self):
        return max(req.input_length for req in self.requests)

    @property
    def batch_size(self):
        return self.attention_mask.size(0)

    @property
    def seq_length(self):
        return self.attention_mask.size(1)

    # Maximum number of tokens this batch will grow to
    @property
    def max_tokens(self):
        max_total_tokens = self.attention_mask.size(1)
        return len(self.requests) * max_total_tokens

    def free_indices(self):
        used = set(req.idx for req in self.requests)
        for i in range(self.batch_size):
            if i in used:
                continue
            yield i


class CausalLM(Model):
    def __init__(
        self,
        model_id: str,
        revision: Optional[str] = None,
        dtype: Optional[torch.dtype] = None,
    ):
        device = torch.device("hpu")

        dtype = torch.bfloat16 if dtype is None else dtype

        from optimum.habana.transformers.modeling_utils import adapt_transformers_to_gaudi

        adapt_transformers_to_gaudi()

        tokenizer = AutoTokenizer.from_pretrained(
            model_id,
            revision=revision,
            padding_side="left",
            truncation_side="left",
        )
        make_tokenizer_optional(tokenizer)

        model_kwargs = {
            "revision": revision,
        }

        world_size = int(os.getenv("WORLD_SIZE", "1"))
        rank = int(os.getenv("RANK", "0"))
        self.enable_hpu_graph = os.getenv("ENABLE_HPU_GRAPH", "true").lower() == "true"
        self.limit_hpu_graph = os.getenv("LIMIT_HPU_GRAPH", "true").lower() == "true"

        if world_size > 1:
            import habana_frameworks.torch.hpu as torch_hpu

            # Get world size, rank and local rank
            from habana_frameworks.torch.distributed.hccl import initialize_distributed_hpu

            world_size, rank, local_rank = initialize_distributed_hpu()
            import deepspeed

            # Initialize process(es) for DeepSpeed
            deepspeed.init_distributed(dist_backend="hccl")
            logger.info(
                "DeepSpeed is enabled. world_size {} rank {} local_rank {}".format(world_size, rank, local_rank)
            )
            config = AutoConfig.from_pretrained(model_id, **model_kwargs)
            load_to_meta = model_on_meta(config)

            if load_to_meta:
                # Construct model with fake meta tensors, later will be replaced on devices during ds-inference ckpt load
                with deepspeed.OnDevice(dtype=dtype, device="meta"):
                    model = AutoModelForCausalLM.from_config(config, torch_dtype=dtype)
            else:
                get_repo_root(model_id, local_rank=os.getenv("LOCAL_RANK"))
                # TODO: revisit placement on CPU when auto-injection is possible
                with deepspeed.OnDevice(dtype=dtype, device="cpu"):
                    model = AutoModelForCausalLM.from_pretrained(model_id, torch_dtype=dtype, **model_kwargs)
            model = model.eval()

            # Initialize the model
            ds_inference_kwargs = {"dtype": dtype}
            ds_inference_kwargs["tensor_parallel"] = {"tp_size": world_size}
            ds_inference_kwargs["enable_cuda_graph"] = False


            if load_to_meta:
                # model loaded to meta is managed differently
                checkpoints_json = tempfile.NamedTemporaryFile(suffix=".json", mode="+w")
                write_checkpoints_json(model_id, local_rank, checkpoints_json)
                ds_inference_kwargs["checkpoint"] = checkpoints_json.name
            model = deepspeed.init_inference(model, **ds_inference_kwargs)
            model = model.module
            model = remove_kv_cache_from_output(model)
            if self.enable_hpu_graph:
                model = wrap_in_hpu_graph(model, disable_tensor_cache=True)

        else:
            get_repo_root(model_id)
            model = AutoModelForCausalLM.from_pretrained(
                model_id,
                revision=revision,
                torch_dtype=dtype,
            )
            model = model.eval().to(device)
            #wrap in hpu_graph only if self.enable_hpu_graph is set
            model = remove_kv_cache_from_output(model)
            if self.enable_hpu_graph:
                model = wrap_in_hpu_graph(model, disable_tensor_cache=True)

        if model.config.model_type in MODELS_OPTIMIZED_WITH_STATIC_SHAPES:
            self.is_optimized_for_gaudi = True
        else:
            self.is_optimized_for_gaudi = False

        if tokenizer.pad_token_id is None:
            if model.config.pad_token_id is not None:
                tokenizer.pad_token_id = model.config.pad_token_id
            elif model.config.eos_token_id is not None:
                tokenizer.pad_token_id = model.config.eos_token_id
            elif tokenizer.eos_token_id is not None:
                tokenizer.pad_token_id = tokenizer.eos_token_id
            else:
                tokenizer.add_special_tokens({"pad_token": "[PAD]"})

        kwargs = {
            "use_cache": True,
            "return_dict": True,
        }

        if model.config.model_type == "llama":
            kwargs["attn_softmax_bf16"] = True
            kwargs["trim_logits"] = True

        super(CausalLM, self).__init__(
            model=model,
            tokenizer=tokenizer,
            requires_padding=True,
            dtype=dtype,
            device=device,
            rank=rank,
            kwargs=kwargs,
        )
        self.profiling_warmup_steps = int(os.getenv("PROF_WARMUPSTEP", "0"))
        self.profiling_steps = int(os.getenv("PROF_STEP", "5"))
        output_dir = os.getenv("PROF_PATH", "/tmp/hpu_profile")
        self.hb_profer = HabanaProfile(
            warmup=self.profiling_warmup_steps, active=self.profiling_steps, output_dir=output_dir
        )
        if self.profiling_warmup_steps > 0:
            self.hb_profer_started = True
            self.hb_profer.start()
        else:
            self.hb_profer = None
            self.hb_profer_started = False
        self.step = 0

    @property
    def batch_type(self) -> Type[CausalLMBatch]:
        return CausalLMBatch

    def decode(self, generated_ids: List[int]) -> str:
        return self.tokenizer.decode(generated_ids, skip_special_tokens=True, clean_up_tokenization_spaces=False)

    def decode_token(
        self,
        all_input_ids: List[int],
        prefix_offset: int = 0,
        read_offset: int = 0,
    ) -> Tuple[str, int, int]:
        if is_tokenizer_transparent(self.tokenizer):
            new_text = self.tokenizer.decode(all_input_ids[read_offset:], skip_special_tokens=False)
            return new_text, read_offset, len(all_input_ids)
        else:
            return super().decode_token(all_input_ids, prefix_offset, read_offset)


    def forward(
        self,
        input_ids,
        attention_mask,
        position_ids,
        token_idx: Optional = None,
        past_key_values: Optional = None,
        bypass_hpu_graph: Optional = None,
    ) -> Tuple[torch.Tensor, List[Tuple[torch.Tensor, torch.Tensor]]]:
        # Model Forward
        kwargs = {
            "input_ids": input_ids,
            "attention_mask": attention_mask,
            "past_key_values": past_key_values,
        }

        if self.is_optimized_for_gaudi:
            kwargs["token_idx"] = token_idx

        if self.has_position_ids:
            kwargs["position_ids"] = position_ids

        if bypass_hpu_graph != None:
            kwargs["bypass_hpu_graphs"] = bypass_hpu_graph

        kwargs.update(self.kwargs)
        if past_key_values is not None:
            return self.model.forward(**kwargs)
        else:
            outputs = self.model.forward(**kwargs)
            return outputs.logits, outputs.past_key_values

    @tracer.start_as_current_span("generate_token")
    def generate_token(self, batch: CausalLMBatch) -> Tuple[List[Generation], Optional[CausalLMBatch]]:
        prefill = batch.past_key_values is None
        # Check if we need to do any bookkeeping first
        if not prefill:
            batch = batch.__class__.recombine([batch], self.tokenizer.pad_token_id)

        scenario = 'PREFILL' if prefill else 'GENERATE'
        dbg_trace(scenario, f'bs:{batch.batch_size} num_reqs:{len(batch.requests)} seq_len:{batch.seq_length}')
        self.step = self.step + 1
        if batch.bucketing_info is not None:
            params = next(batch.bucketing_info)
            if params['passnum'] > 0 and params["need_expansion"]:
                # params['passnum'] > 0 because for the first pass, padding is already done in from_pb
                pad_amount = params["allocated_space"] - batch.input_ids.shape[-1]
                batch.input_ids = torch.nn.functional.pad(batch.input_ids, (0, pad_amount), value=0) # TODO pad_token_id is assumed to be 0. use tokenizer.pad_token_id
                for req in batch.requests:
                    req.all_input_ids = torch.nn.functional.pad(req.all_input_ids, (0,0,0,pad_amount), value=0)
                if batch.attention_mask is not None:
                    batch.attention_mask = torch.nn.functional.pad(
                        batch.attention_mask, (0, pad_amount), value=0
                    )
                if batch.past_key_values is not None:
                    new_kv = [None for i in range(len(batch.past_key_values))]
                    for i in range(len(batch.past_key_values)):
                        tmp_lst = [None for j in range(len(batch.past_key_values[i]))]
                        for j in range(len(batch.past_key_values[i])):
                            pad_tuple = (0, 0, 0, pad_amount)
                            # Different models might have different shapes of kv-cache
                            # create_pad_arg handles them on a per-model basis
                            # This is a necessary (but not sufficient) condition: what ever dimension we are padding, should be a multiple of bucket
                            # This check is added in case we get a new model with a new kv-cache structure, and we attempt to pad some wrong dimension
                            assert batch.past_key_values[i][j].shape[-(len(pad_tuple) // 2)] % bucket == 0, f'{batch.past_key_values[i][j].shape} {pad_tuple}'
                            tmp_lst[j] = torch.nn.functional.pad(
                                batch.past_key_values[i][j], pad_tuple, value=0 # TODO use tokenizer.pad_token_id
                            )
                        new_kv[i] = tuple(tmp_lst)
                    batch.past_key_values = tuple(new_kv)
                    batch.right_padding = bucket
                #batch.padding_right_offset = pad_amount

        if self.hb_profer_started == True and self.step > self.profiling_warmup_steps + self.profiling_steps:
            self.hb_profer.stop()
            self.hb_profer_started = False

        if self.is_optimized_for_gaudi:
            if prefill:
                # no right padding for prefill
                token_idx = torch.tensor(batch.attention_mask.shape[-1] - 1).to(self.device)
            else:
                token_idx = torch.tensor(batch.attention_mask.shape[-1] - batch.right_padding).to(self.device)
            attention_mask = batch.attention_mask
        else:
            token_idx = None
            # slice the attention mask to the correct shape
            # TODO fix me!
            attention_mask = batch.attention_mask[:, : -batch.padding_right_offset]

        if not prefill and token_idx is not None:
            input_ids = torch.index_select(batch.input_ids, 1, token_idx - 1)
        else:
            input_ids = batch.input_ids

        if prefill:
            logits, past = self.forward(
                input_ids,
                attention_mask,
                batch.position_ids,
                token_idx,
                batch.past_key_values,
                bypass_hpu_graph = prefill and self.limit_hpu_graph if self.enable_hpu_graph else None
            )
        else:
            logits = self.forward(
                input_ids,
                attention_mask,
                batch.position_ids,
                token_idx,
                batch.past_key_values,
                bypass_hpu_graph = prefill and self.limit_hpu_graph if self.enable_hpu_graph else None
            )

        # Results
        generations: List[Generation] = []
        stopped = True

        # Select next token
        input_length = batch.input_length
        if self.is_optimized_for_gaudi and logits.shape[-2] > 1:
            next_token_ids, next_token_logprobs, logprobs = batch.next_token_chooser(
                batch.input_ids[:, :token_idx], logits[:, input_length - 1 : input_length, :].squeeze(-2)
            )
        else:
            next_token_ids, next_token_logprobs, logprobs = batch.next_token_chooser(
                batch.input_ids[:, :token_idx], logits.squeeze(-2)
            )

        batch_top_token_ids, batch_top_token_logprobs = batch_top_tokens(
            batch.top_n_tokens,
            batch.top_n_tokens_tensor,
            logprobs,
        )

        next_token_logprobs = next_token_logprobs.tolist()
        next_token_ids_cpu = next_token_ids.cpu()
        htorch.core.mark_step()

        for req_idx, req in enumerate(batch.requests):
            i = req.idx
            request = req.data
            input_length = req.input_length
            prefix_offset = req.prefix_offset
            read_offset = req.read_offset
            do_sample = batch.next_token_chooser.do_sample[req_idx]
            seed = batch.next_token_chooser.seeds[req_idx]
            stopping_criteria = req.stopping_criteria
            all_input_ids = req.all_input_ids
            top_n_tokens = batch.top_n_tokens[req_idx]
            next_token_id = next_token_ids_cpu[i]
            next_token_logprob = next_token_logprobs[i]
            top_token_ids = batch_top_token_ids[req_idx]
            top_token_logprobs = batch_top_token_logprobs[req_idx]

            # Append next token to all tokens
            if self.is_optimized_for_gaudi:
                all_input_ids[input_length] = next_token_id
            else:
                all_input_ids = torch.cat([all_input_ids, next_token_id])
            new_input_length = input_length + 1

            # Generated token
            next_token_text, prefix_offset, read_offset = self.decode_token(
                all_input_ids[0:new_input_length, 0], prefix_offset, read_offset
            )

            # Evaluate stopping criteria
            stop, reason = stopping_criteria(
                next_token_id,
                next_token_text,
            )

            if not stop:
                stopped = False

            # Shard generations
            # All generations will be appended in the rust sharded client
            if i % self.world_size == self.rank:
                if stop:
                    # Decode generated tokens
                    output_text = self.decode(
                        all_input_ids[new_input_length - stopping_criteria.current_tokens : new_input_length, 0]
                    )
                    generated_text = GeneratedText(
                        output_text,
                        stopping_criteria.current_tokens,
                        reason,
                        seed if do_sample else None,
                    )
                else:
                    generated_text = None

                # Prefill
                if stopping_criteria.current_tokens == 1 and request.prefill_logprobs:
                    # Remove generated token to only have prefill and add nan for first prompt token
                    prefill_logprobs = [float("nan")] + next_token_logprobs
                    prefill_token_ids = all_input_ids[0 : new_input_length - 1]
                    prefill_texts = self.tokenizer.batch_decode(
                        prefill_token_ids,
                        clean_up_tokenization_spaces=False,
                        skip_special_tokens=False,
                    )
                    prefill_tokens = PrefillTokens(prefill_token_ids, prefill_logprobs, prefill_texts)
                else:
                    prefill_tokens = None

                if top_n_tokens > 0:
                    toptoken_texts = self.tokenizer.batch_decode(
                        top_token_ids,
                        clean_up_tokenization_spaces=False,
                        skip_special_tokens=False,
                    )
                    special_toptokens = [token_id in self.all_special_ids for token_id in top_token_ids]
                    top_tokens = TopTokens(
                        top_token_ids,
                        top_token_logprobs,
                        toptoken_texts,
                        special_toptokens,
                    )
                else:
                    top_tokens = None

                generation = Generation(
                    request.id,
                    prefill_tokens,
                    next_token_id,
                    next_token_logprob,
                    next_token_text,
                    next_token_id in self.all_special_ids,
                    generated_text,
                    top_tokens,
                )

                generations.append(generation)

            req.all_input_ids = all_input_ids
            req.input_length = new_input_length
            req.prefix_offset = prefix_offset
            req.read_offset = read_offset
            htorch.core.mark_step()

        if token_idx is None:
            batch.input_ids[:, 0] = next_token_ids[:, 0]
        else:
            batch.input_ids.index_copy_(1, token_idx.cpu(), next_token_ids.unsqueeze(1))

        # We finished all generations in the batch; there is no next batch
        if stopped:
            if self.hb_profer_started == True:
                self.hb_profer.step()
            htorch.core.mark_step()
            return generations, None

        # Slice unused values from prefill, use it to store next token
        if token_idx is None:
            batch.input_ids = batch.input_ids[:, :1]

        # Update attention_mask as we added a new token to input_ids
        if self.is_optimized_for_gaudi:
            batch.attention_mask.index_fill_(1, token_idx, 1)
        else:
            batch.attention_mask[:, -batch.padding_right_offset] = 1

        # Adjust lengths
        batch.input_length += 1
        if batch.right_padding > 0:
            batch.right_padding -= 1

        # Update position_ids
        if prefill:
            batch.position_ids = batch.position_ids[:, token_idx - 1 : token_idx] + 1
        else:
            batch.position_ids += 1
        # Update past key values
        if prefill:
            batch.past_key_values = past

        if self.hb_profer_started == True:
            self.hb_profer.step()
        htorch.core.mark_step()

        return generations, batch<|MERGE_RESOLUTION|>--- conflicted
+++ resolved
@@ -174,7 +174,6 @@
         self.idx = new_idx
         return (new_idx, prev)
 
-<<<<<<< HEAD
 def round(prompt_len, bucket_size):
     return int(math.ceil(prompt_len / bucket_size) * bucket_size)
 
@@ -201,8 +200,6 @@
             "token_idx": token_idx,
             "need_expansion": need_expansion,
         }
-=======
->>>>>>> ac3bc0e9
 
 @dataclass
 class CausalLMBatch(Batch):
@@ -235,15 +232,9 @@
         )
 
     @classmethod
-<<<<<<< HEAD
-    def recombine(cls, batches: List["CausalLMBatch"], req_ids: List[List[int]], is_optimized_for_gaudi: bool = False) -> "CausalLMBatch":
-        assert bucket <= 0, 'Only works if BUCKET is not set'
-        new_bs = round_up(sum([len(reqs) for reqs in req_ids]), BATCH_BUCKET_SIZE)
-=======
     def recombine(cls, batches: List["CausalLMBatch"], pad_token_id: int) -> "CausalLMBatch":
         total_requests = sum(len(b) for b in batches)
         new_bs = round_up(total_requests, BATCH_BUCKET_SIZE)
->>>>>>> ac3bc0e9
         batch_id = batches[0].batch_id
         device = batches[0].input_ids.device
 
@@ -433,32 +424,29 @@
         inc = iter(incrementor(bucket, prompt_len)) if bucket > 0 else None
 
         if is_optimized_for_gaudi:
-<<<<<<< HEAD
             if bucket > 0:
                 allocated_len = round(prompt_len, bucket)
                 if prompt_len % bucket == 0:
                     allocated_len += bucket
                 pad_amount = allocated_len - prompt_len
+                input_ids = torch.nn.functional.pad(
+                    input_ids, (0, pad_amount), value=tokenizer.pad_token_id
+                )
+                attention_mask = torch.nn.functional.pad(
+                    attention_mask, (0, pad_amount), value=0)
+                all_input_ids = input_ids.T.split(1, dim=1)
             else:
                 pad_amount = max_new_tokens + extra_padding
-            input_ids = torch.nn.functional.pad(
-                input_ids, (0, pad_amount), value=tokenizer.pad_token_id
-            )
-            attention_mask = torch.nn.functional.pad(
-                attention_mask, (0, pad_amount), value=0)
-            all_input_ids = input_ids.T.split(1, dim=1)
-=======
-            # Allocate space for first token
-            input_ids = torch.nn.functional.pad(
-                input_ids, (0, 1), value=tokenizer.pad_token_id
-            )
-            attention_mask = torch.nn.functional.pad(
-                attention_mask, (0, 1), value=0
-            )
-            all_input_ids = torch.nn.functional.pad(
-                input_ids, (0, max_new_tokens + extra_padding - 1), value=tokenizer.pad_token_id
-            ).T.split(1, dim=1)
->>>>>>> ac3bc0e9
+                # Allocate space for first token
+                input_ids = torch.nn.functional.pad(
+                    input_ids, (0, 1), value=tokenizer.pad_token_id
+                )
+                attention_mask = torch.nn.functional.pad(
+                    attention_mask, (0, 1), value=0
+                )
+                all_input_ids = torch.nn.functional.pad(
+                    input_ids, (0, max_new_tokens + extra_padding - 1), value=tokenizer.pad_token_id
+                ).T.split(1, dim=1)
         else:
             all_input_ids = input_ids.clone().T.split(1, dim=1)
             pad_amount = 0
