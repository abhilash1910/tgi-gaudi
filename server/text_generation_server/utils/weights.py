from pathlib import Path
from typing import List, Dict, Optional
from safetensors import safe_open
import torch

class Weights:
    def __init__(
        self,
        filenames: List[Path],
        device,
        dtype,
        process_group,
        aliases: Optional[Dict[str, List[str]]] = None,
    ):
        routing = {}
        for filename in filenames:
            with safe_open(filename, framework="pytorch") as f:
                for k in f.keys():
                    if k in routing:
                        raise RuntimeError(
                            f"Key {k} was found in multiple files: {filename} and {routing[k]}"
                        )
                    routing[k] = filename
        if aliases is None:
            aliases = {}
        self.aliases = aliases
        self.routing = routing
        self.device = device
        self.dtype = dtype
        self.process_group = process_group
        self._handles = {}

    def _get_handle(self, filename):
        if filename not in self._handles:
            f = safe_open(filename, framework="pytorch")
            self._handles[filename] = f

        return self._handles[filename]

    def get_filename(self, tensor_name: str) -> (str, str):
        filename = self.routing.get(tensor_name, None)
        if filename is None:
            aliases = self.aliases.get(tensor_name, [])
            for alias in aliases:
                filename = self.routing.get(alias, None)
                if filename is not None:
                    return str(filename), alias
            raise RuntimeError(f"weight {tensor_name} does not exist")
        return str(filename), tensor_name

    def _get_slice(self, tensor_name: str):
        filename, tensor_name = self.get_filename(tensor_name)
        f = self._get_handle(filename)
        slice_ = f.get_slice(tensor_name)
        return slice_

    def get_shape(self, tensor_name: str):
        return self._get_slice(tensor_name).get_shape()

    def get_tensor(self, tensor_name: str):
        filename, tensor_name = self.get_filename(tensor_name)
        f = self._get_handle(filename)
        tensor = f.get_tensor(tensor_name)
        # Special case for gptq which shouldn't convert
        # u4 which are disguised as int32
        if tensor.dtype not in [torch.int32, torch.int64]:
            tensor = tensor.to(dtype=self.dtype)
        tensor = tensor.to(device=self.device)
        return tensor

    def get_sharded(self, tensor_name: str, dim: int):
        filename, tensor_name = self.get_filename(tensor_name)
        world_size = self.process_group.size()
        rank = self.process_group.rank()

        f = self._get_handle(filename)
        slice_ = f.get_slice(tensor_name)
        size = slice_.get_shape()[dim]
        block_size = size // world_size
        start = rank * block_size
        stop = (rank + 1) * block_size

        assert (
            size % world_size == 0
        ), f"The choosen size {size} is not compatible with sharding on {world_size} shards"

        if dim == 0:
            tensor = slice_[start:stop]
        elif dim == 1:
            tensor = slice_[:, start:stop]
        else:
            raise NotImplementedError("Let's make that generic when needed")
        # Special case for gptq which shouldn't convert
        # u4 which are disguised as int32
        if tensor.dtype != torch.int32:
            tensor = tensor.to(dtype=self.dtype)
        tensor = tensor.to(device=self.device)
        return tensor

    def get_multi_weights_col(self, prefixes: List[str], quantize: str, dim: int):
        if quantize in ["gptq", "gptq-cuda"]:
            try:
                qweight = torch.cat(
                    [self.get_sharded(f"{p}.qweight", dim=1) for p in prefixes], dim=1
                )
            except RuntimeError:
                raise RuntimeError(
                    "Cannot load `gptq` weight, make sure the model is already quantized, or quantize it with `text-generation-server quantize ORIGINAL_MODEL_ID NEW_MODEL_ID`"
                )

            qzeros = torch.cat(
                [self.get_sharded(f"{p}.qzeros", dim=1) for p in prefixes], dim=1
            )
            scales = torch.cat(
                [self.get_sharded(f"{p}.scales", dim=1) for p in prefixes], dim=1
            )
            w = [self.get_tensor(f"{p}.g_idx") for p in prefixes]
            for w2 in w[1:]:
                torch.testing.assert_close(w2, w[0])
            g_idx = w[0]

            bits = self.get_tensor("gptq_bits").item()
            groupsize = self.get_tensor("gptq_groupsize").item()
            weight = [qweight, qzeros, scales, g_idx, bits, groupsize]
        else:
            w = [self.get_sharded(f"{p}.weight", dim=0) for p in prefixes]
            weight = torch.cat(w, dim=dim)
        return weight

    def get_multi_weights_row(self, prefix: str, quantize: str):        
        if quantize in ["gptq", "gptq-cuda"]:
            try:
                qweight = self.get_sharded(f"{prefix}.qweight", dim=0)
            except RuntimeError:
<<<<<<< HEAD
                raise RuntimeError("Cannot load `gptq` weight, make sure the model is already quantized, or quantize it with `text-generation-server quantize ORIGINAL_MODEL_ID NEW_MODEL_ID`")
            
            if quantize == "gptq":
                qzeros = self.get_tensor(f"{prefix}.qzeros")
                scales = self.get_tensor(f"{prefix}.scales")
                g_idx = self.get_sharded(f"{prefix}.g_idx", dim=0)
            else:
                # Exllama reorders the weights in advance and the activations on the fly, thus
                # the scales and zero-points do not need to be reordered
                qzeros = self.get_sharded(f"{prefix}.qzeros", dim=0)
                scales = self.get_sharded(f"{prefix}.scales", dim=0)

                # For tp > 1, at this point we know we do not use act-order
                if self.process_group.size() == 1:
                    g_idx = self.get_tensor(f"{prefix}.g_idx")
                else:
                    g_idx = None
=======
                raise RuntimeError(
                    "Cannot load `gptq` weight, make sure the model is already quantized, or quantize it with `text-generation-server quantize ORIGINAL_MODEL_ID NEW_MODEL_ID`"
                )
            qzeros = self.get_tensor(f"{prefix}.qzeros")
            scales = self.get_tensor(f"{prefix}.scales")
            g_idx = self.get_sharded(f"{prefix}.g_idx", dim=0)
>>>>>>> 31e2253a

            bits = self.get_tensor("gptq_bits").item()
            groupsize = self.get_tensor("gptq_groupsize").item()

            weight = [qweight, qzeros, scales, g_idx, bits, groupsize]
        else:
            weight = self.get_sharded(f"{prefix}.weight", dim=1)
        return weight<|MERGE_RESOLUTION|>--- conflicted
+++ resolved
@@ -2,6 +2,7 @@
 from typing import List, Dict, Optional
 from safetensors import safe_open
 import torch
+
 
 class Weights:
     def __init__(
@@ -100,20 +101,12 @@
     def get_multi_weights_col(self, prefixes: List[str], quantize: str, dim: int):
         if quantize in ["gptq", "gptq-cuda"]:
             try:
-                qweight = torch.cat(
-                    [self.get_sharded(f"{p}.qweight", dim=1) for p in prefixes], dim=1
-                )
+                qweight = torch.cat([self.get_sharded(f"{p}.qweight", dim=1) for p in prefixes], dim=1)
             except RuntimeError:
-                raise RuntimeError(
-                    "Cannot load `gptq` weight, make sure the model is already quantized, or quantize it with `text-generation-server quantize ORIGINAL_MODEL_ID NEW_MODEL_ID`"
-                )
+                raise RuntimeError("Cannot load `gptq` weight, make sure the model is already quantized, or quantize it with `text-generation-server quantize ORIGINAL_MODEL_ID NEW_MODEL_ID`")
 
-            qzeros = torch.cat(
-                [self.get_sharded(f"{p}.qzeros", dim=1) for p in prefixes], dim=1
-            )
-            scales = torch.cat(
-                [self.get_sharded(f"{p}.scales", dim=1) for p in prefixes], dim=1
-            )
+            qzeros = torch.cat([self.get_sharded(f"{p}.qzeros", dim=1) for p in prefixes], dim=1)
+            scales = torch.cat([self.get_sharded(f"{p}.scales", dim=1) for p in prefixes], dim=1)
             w = [self.get_tensor(f"{p}.g_idx") for p in prefixes]
             for w2 in w[1:]:
                 torch.testing.assert_close(w2, w[0])
@@ -132,7 +125,6 @@
             try:
                 qweight = self.get_sharded(f"{prefix}.qweight", dim=0)
             except RuntimeError:
-<<<<<<< HEAD
                 raise RuntimeError("Cannot load `gptq` weight, make sure the model is already quantized, or quantize it with `text-generation-server quantize ORIGINAL_MODEL_ID NEW_MODEL_ID`")
             
             if quantize == "gptq":
@@ -150,14 +142,6 @@
                     g_idx = self.get_tensor(f"{prefix}.g_idx")
                 else:
                     g_idx = None
-=======
-                raise RuntimeError(
-                    "Cannot load `gptq` weight, make sure the model is already quantized, or quantize it with `text-generation-server quantize ORIGINAL_MODEL_ID NEW_MODEL_ID`"
-                )
-            qzeros = self.get_tensor(f"{prefix}.qzeros")
-            scales = self.get_tensor(f"{prefix}.scales")
-            g_idx = self.get_sharded(f"{prefix}.g_idx", dim=0)
->>>>>>> 31e2253a
 
             bits = self.get_tensor("gptq_bits").item()
             groupsize = self.get_tensor("gptq_groupsize").item()
