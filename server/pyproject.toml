--- conflicted
+++ resolved
@@ -22,14 +22,9 @@
 hf-transfer = "^0.1.2"
 sentencepiece = "^0.1.97"
 peft = "^0.10"
-<<<<<<< HEAD
-optimum-habana = {git = "https://github.com/huggingface/optimum-habana.git", branch = "main"}
-transformers = "4.40.2"
-=======
 optimum-habana = "1.12.0"
 transformers = "4.40.2"
 numpy = "1.26.4"
->>>>>>> aac547dd
 accelerate = "0.27.2"
 outlines= { version = "^0.0.36", optional = true }
 prometheus-client = "^0.20.0"
